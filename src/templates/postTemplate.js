--- conflicted
+++ resolved
@@ -41,36 +41,13 @@
   if (sidebarEntry !== frontmatter.sidebar) onSetSidebarContentEntry(frontmatter.sidebar)
 
   return (
-<<<<<<< HEAD
-    <Layout onPostPage={true} isBlogPage={frontmatter.sidebar === 'Blog'} pageTitle={frontmatter.title}>
-=======
     <Layout onPostPage={true} isBlogPage={frontmatter.sidebar === 'Blog'}>
->>>>>>> 31ff6d1f
     <SEO
       title={frontmatter.title + ' - PostHog docs'}
       description={frontmatter.description || excerpt}
       pathname={markdownRemark.fields.slug}
       article
     />
-<<<<<<< HEAD
-    <div className="blog-post-container">
-      <div className="blog-post">
-        { frontmatter.showTitle && 
-          <MediaQuery maxWidth={1076}>
-            {screenIsSmall => (
-              screenIsSmall ? (
-                <h1 align="center">{frontmatter.title}</h1>
-                ) : (
-                  frontmatter.sidebar !== 'Blog' && (
-                    <h1 align="center">{frontmatter.title}</h1>
-                  )
-                ))}
-          </MediaQuery>}
-          <div
-            className="blog-post-content"
-            dangerouslySetInnerHTML={{ __html: html }}
-          />
-=======
     <div className="docsPagesContainer">
       <div className="docsPages">
         { frontmatter.showTitle && <h1 align="center">{frontmatter.title}</h1> }
@@ -78,7 +55,6 @@
           className="docsPagesContent"
           dangerouslySetInnerHTML={{ __html: html }}
         />
->>>>>>> 31ff6d1f
       </div>
       {(frontmatter.sidebar === 'Docs' || frontmatter.sidebar === 'Handbook') && <DocsFooter filename={`${addIndex(markdownRemark.fields.slug)}.md`} title={frontmatter.title} />}
     </div>
