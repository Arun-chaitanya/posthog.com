--- conflicted
+++ resolved
@@ -7,12 +7,8 @@
 /*Gosha Sans*/
 @font-face {
   font-family: 'Gosha Sans';
-<<<<<<< HEAD
   src: url('/fonts/GoshaSans-Bold.woff') format('woff');
   src: url('/fonts/GoshaSans-Bold.woff2') format('woff2');
-=======
-  src: url('/GoshaSans-Regular.ttf');
->>>>>>> 94b32696
 }
 
 html {
@@ -217,11 +213,7 @@
 }
 body {
   color: hsla(0, 0%, 0%, 0.8);
-<<<<<<< HEAD
   font-family: "Helvetica Neue", georgia, serif !important;
-=======
-  font-family: lato, sans-serif !important;
->>>>>>> 94b32696
   font-weight: normal;
   word-wrap: break-word;
   font-kerning: normal;
