--- conflicted
+++ resolved
@@ -757,7 +757,7 @@
 
 a.middle { display: block; text-align: center }
 
-<<<<<<< HEAD
+
 .ant-btn-primary { 
   background-color: #2542B9 !important;
   border-color: #2542B9 !important;
@@ -767,8 +767,7 @@
   border-color: #2542B9 !important;
   color: #2542B9 !important;
 }
-=======
+
 .task-list-item { list-style: none; margin-left: -1.45rem; }
 .task-list-item > input { margin-right: 0.25rem; }
-.task-list-item ul li { margin-left: 0;}
->>>>>>> f200d695
+.task-list-item ul li { margin-left: 0;}