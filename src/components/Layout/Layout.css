--- conflicted
+++ resolved
@@ -850,20 +850,12 @@
   opacity: 0
 }
 
-<<<<<<< HEAD
-.postPage h2 {
-=======
 .blog-post h2 {
->>>>>>> d489d07c
   color: #000000;
   padding-top: 2rem;
   padding-bottom: .45rem;
   left: 0;
-<<<<<<< HEAD
-  border-bottom: 2px solid #000000;
-=======
   border-bottom: 1px solid #000000;
->>>>>>> d489d07c
 }
 
 .postPage h3 {
@@ -873,9 +865,6 @@
   left: 0;
 }
 
-<<<<<<< HEAD
-.postPage hr {
-=======
 .blog-post h2 + h3 {
   color: #000000;
   padding-top: .2rem;
@@ -884,7 +873,6 @@
 }
 
 .blog-post hr {
->>>>>>> d489d07c
   width: 4rem;
   height: 0;
   margin-bottom: 2rem;
@@ -892,22 +880,12 @@
   border-style: solid;
   border-color:#1D4AFF;
 }
-
-<<<<<<< HEAD
-.postPage a {
-  color:#1D4AFF 
-}
-
-.postPage a:hover {
-  color:#577BFB
-=======
 .blog-post a {
   color: #1D4AFF;
 }
 
 .blog-post a:hover {
   color: #577BFB;
->>>>>>> d489d07c
 }
 
 .docs-footer {
@@ -916,9 +894,6 @@
   padding: 1rem 2rem;
 }
 
-<<<<<<< HEAD
-.postPage p > img {
-=======
 .docs-footer a {
   color: #1D4AFF;
 }
@@ -928,7 +903,6 @@
 }
 
 .blog-post p > img {
->>>>>>> d489d07c
   margin: 0 auto;
   width: 65%;
   display: block;
