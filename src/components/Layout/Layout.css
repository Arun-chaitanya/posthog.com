@import url('https://fonts.googleapis.com/css2?family=Lato&display=swap');

@font-face {
  font-family: 'Gosha Sans';
  src: url('/GoshaSans-Regular.ttf') format('truetype');
}

html {
  font-family: lato !important;
  -ms-text-size-adjust: 100%;
  -webkit-text-size-adjust: 100%;
}

body {
  margin: 0;
}
article,
aside,
details,
figcaption,
figure,
footer,
header,
main,
menu,
nav,
section,
summary {
  display: block;
}
audio,
canvas,
progress,
video {
  display: inline-block;
}
audio:not([controls]) {
  display: none;
  height: 0;
}
progress {
  vertical-align: fseline;
}
[hidden],
template {
  display: none;
}
a {
  background-color: transparent;
  -webkit-text-decoration-skip: objects;
  color: #1D4AFF; 
}
a:active,
a:hover {
  outline-width: 0;
}
abbr[title] {
  border-bottom: none;
  text-decoration: underline;
  text-decoration: underline dotted;
}
b,
strong {
  font-weight: inherit;
  font-weight: bolder;
}
dfn {
  font-style: italic;
}
h1 {
  font-size: 2em;
  margin: .67em 0;
}
mark {
  background-color: #ff0;
  color: #000;
}
small {
  font-size: 80%;
}
sub,
sup {
  font-size: 75%;
  line-height: 0;
  position: relative;
  vertical-align: baseline;
}
sub {
  bottom: -.25em;
}
sup {
  top: -.5em;
}
img {
  border-style: none;
}
svg:not(:root) {
  overflow: hidden;
}
code,
kbd,
pre,
samp {
  font-family: monospace, monospace;
  font-size: 1em;
}
figure {
  margin: 1em 40px;
}
hr {
  box-sizing: content-box;
  height: 0;
  overflow: visible;
}
button,
input,
optgroup,
select,
textarea {
  font: inherit;
  margin: 0;
}
optgroup {
  font-weight: 700;
}
button,
input {
  overflow: visible;
}
button,
select {
  text-transform: none;
}
[type=reset],
[type=submit],
button,
html [type=button] {
  -webkit-appearance: button;
}
[type=button]::-moz-focus-inner,
[type=reset]::-moz-focus-inner,
[type=submit]::-moz-focus-inner,
button::-moz-focus-inner {
  border-style: none;
  padding: 0;
}
[type=button]:-moz-focusring,
[type=reset]:-moz-focusring,
[type=submit]:-moz-focusring,
button:-moz-focusring {
  outline: 1px dotted ButtonText;
}
fieldset {
  border: 1px solid silver;
  margin: 0 2px;
  padding: .35em .625em .75em;
}
legend {
  box-sizing: border-box;
  color: inherit;
  display: table;
  max-width: 100%;
  padding: 0;
  white-space: normal;
}
textarea {
  overflow: auto;
}
[type=checkbox],
[type=radio] {
  box-sizing: border-box;
  padding: 0;
}
[type=number]::-webkit-inner-spin-button,
[type=number]::-webkit-outer-spin-button {
  height: auto;
}
[type=search] {
  -webkit-appearance: textfield;
  outline-offset: -2px;
}
[type=search]::-webkit-search-cancel-button,
[type=search]::-webkit-search-decoration {
  -webkit-appearance: none;
}
::-webkit-input-placeholder {
  color: inherit;
  opacity: .54;
}
::-webkit-file-upload-button {
  -webkit-appearance: button;
  font: inherit;
}
html {
  font: 112.5%/1.45em georgia, serif;
  box-sizing: border-box;
  overflow-y: scroll;
}
* {
  box-sizing: inherit;
}
*:before {
  box-sizing: inherit;
}
*:after {
  box-sizing: inherit;
}
body {
  color: hsla(0, 0%, 0%, 0.8);
  font-family: lato, georgia, serif !important;
  font-weight: normal;
  word-wrap: break-word;
  font-kerning: normal;
  -moz-font-feature-settings: "kern", "liga", "clig", "calt";
  -ms-font-feature-settings: "kern", "liga", "clig", "calt";
  -webkit-font-feature-settings: "kern", "liga", "clig", "calt";
  font-feature-settings: "kern", "liga", "clig", "calt";
}
img {
  max-width: 100%;
  margin-left: 0;
  margin-right: 0;
  margin-top: 0;
  padding-bottom: 0;
  padding-left: 0;
  padding-right: 0;
  padding-top: 0;
  margin-bottom: 1.45rem;
}
h1 {
  margin-left: 0;
  margin-right: 0;
  margin-top: 0;
  padding-bottom: 0;
  padding-left: 0;
  padding-right: 0;
  padding-top: 0;
  margin-bottom: 2rem;
  color: inherit;
  font-weight: bolder;
  text-rendering: optimizeLegibility;
  font-size: 2.66667rem;
  line-height: 1.5;
  font-family: 'Gosha Sans';
}

h2 {
  margin-left: 0;
  margin-right: 0;
  margin-top: 0 !important;
  padding-bottom: 0;
  padding-left: 0;
  padding-right: 0;
  padding-top: 0;
  margin-bottom: 1.45rem;
  color: inherit;
  font-weight: 300!important;
  text-rendering: optimizeLegibility;
  font-size: 2rem;
  line-height: 1.5;
  font-family: 'Helvetica Neue';
  font-style: normal;
}
h3 {
  margin-left: 0;
  margin-right: 0;
  margin-top: 0;
  padding-bottom: 0;
  padding-left: 0;
  padding-right: 0;
  padding-top: 0;
  margin-bottom: 1.45rem;
  color: inherit;
  font-weight: 300!important;
  text-rendering: optimizeLegibility;
  font-size: 1.25rem;
  line-height: 1.5;
  font-family: 'Helvetica Neue';
  font-style: normal;
}
h4 {
  margin-left: 0;
  margin-right: 0;
  margin-top: 0;
  padding-bottom: 0;
  padding-left: 0;
  padding-right: 0;
  padding-top: 0;
  margin-bottom: 1.45rem;
  color: inherit;
  font-weight: 300;
  text-rendering: optimizeLegibility;
  font-size: 1rem;
  line-height: 1.5;
  font-family: 'Helvetica Neue';
  font-style: normal;
}
h5 {
  margin-left: 0;
  margin-right: 0;
  margin-top: 0;
  padding-bottom: 0;
  padding-left: 0;
  padding-right: 0;
  padding-top: 0;
  margin-bottom: 1.45rem;
  color: inherit;
  font-weight: 300;
  text-rendering: optimizeLegibility;
  font-size: 0.9rem;
  line-height: 1.5;
  font-family: 'Helvetica Neue'
}
h6 {
  margin-left: 0;
  margin-right: 0;
  margin-top: 0;
  padding-bottom: 0;
  padding-left: 0;
  padding-right: 0;
  padding-top: 0;
  margin-bottom: 1.45rem;
  color: inherit;
  font-weight: 300;
  text-rendering: optimizeLegibility;
  font-size: 0.78405rem;
  line-height: 1.5;
  font-family: 'Helvetica Neue'
}
hgroup {
  margin-left: 0;
  margin-right: 0;
  margin-top: 0;
  padding-bottom: 0;
  padding-left: 0;
  padding-right: 0;
  padding-top: 0;
  margin-bottom: 1.45rem;
}
ul {
  margin-left: 1.45rem;
  margin-right: 0;
  margin-top: 0;
  padding-bottom: 0;
  padding-left: 0;
  padding-right: 0;
  padding-top: 0;
  margin-bottom: 1.45rem;
  list-style-position: outside;
  list-style-image: none;
  background-color: #ffffff;
}
ol {
  margin-left: 1.45rem;
  margin-right: 0;
  margin-top: 0;
  padding-bottom: 0;
  padding-left: 0;
  padding-right: 0;
  padding-top: 0;
  margin-bottom: 1.45rem;
  list-style-position: outside;
  list-style-image: none;
}
dl {
  margin-left: 0;
  margin-right: 0;
  margin-top: 0;
  padding-bottom: 0;
  padding-left: 0;
  padding-right: 0;
  padding-top: 0;
  margin-bottom: 1.45rem;
}
dd {
  margin-left: 0;
  margin-right: 0;
  margin-top: 0;
  padding-bottom: 0;
  padding-left: 0;
  padding-right: 0;
  padding-top: 0;
  margin-bottom: 1.45rem;
}
p {
  margin-left: 0;
  margin-right: 0;
  margin-top: 0;
  padding-bottom: 0;
  padding-left: 0;
  padding-right: 0;
  padding-top: 0;
  margin-bottom: 1.45rem;
}
figure {
  margin-left: 0;
  margin-right: 0;
  margin-top: 0;
  padding-bottom: 0;
  padding-left: 0;
  padding-right: 0;
  padding-top: 0;
  margin-bottom: 1.45rem;
}
pre {
  margin-left: 0;
  margin-right: 0;
  margin-top: 0;
  padding-bottom: 0;
  padding-left: 0;
  padding-right: 0;
  padding-top: 0;
  margin-bottom: 2rem!important;
  font-size: 0.85rem;
  line-height: 1.42;
  background: hsla(0, 0%, 0%, 0.04);
  border-radius: 3px;
  overflow: auto;
  word-wrap: normal;
  padding: 1.45rem;
}
table {
  margin-left: 0;
  margin-right: 0;
  margin-top: 0;
  padding-bottom: 0;
  padding-left: 0;
  padding-right: 0;
  padding-top: 0;
  margin-bottom: 1.45rem;
  font-size: 14px;
  line-height: 1.45rem;
  border-collapse: collapse;
  width: 100%;
}
fieldset {
  margin-left: 0;
  margin-right: 0;
  margin-top: 0;
  padding-bottom: 0;
  padding-left: 0;
  padding-right: 0;
  padding-top: 0;
  margin-bottom: 1.45rem;
}
blockquote {
  margin-left: 1.45rem;
  margin-right: 1.45rem;
  margin-top: 0;
  padding-bottom: 0;
  padding-left: 0;
  padding-right: 0;
  padding-top: 0;
  margin-bottom: 1.45rem;
}
form {
  margin-left: 0;
  margin-right: 0;
  margin-top: 0;
  padding-bottom: 0;
  padding-left: 0;
  padding-right: 0;
  padding-top: 0;
  margin-bottom: 1.45rem;
}
noscript {
  margin-left: 0;
  margin-right: 0;
  margin-top: 0;
  padding-bottom: 0;
  padding-left: 0;
  padding-right: 0;
  padding-top: 0;
  margin-bottom: 1.45rem;
}
iframe {
  margin-left: 0;
  margin-right: 0;
  margin-top: 0;
  padding-bottom: 0;
  padding-left: 0;
  padding-right: 0;
  padding-top: 0;
  margin-bottom: 1.45rem;
}
hr {
  margin-left: 0;
  margin-right: 0;
  margin-top: 0;
  padding-bottom: 0;
  padding-left: 0;
  padding-right: 0;
  padding-top: 0;
  margin-bottom: calc(1.45rem - 1px);
  background: hsla(0, 0%, 0%, 0.2);
  border: none;
  height: 1px;
}
address {
  margin-left: 0;
  margin-right: 0;
  margin-top: 0;
  padding-bottom: 0;
  padding-left: 0;
  padding-right: 0;
  padding-top: 0;
  margin-bottom: 1.45rem;
}
b {
  font-weight: bold;
}
strong {
  font-weight: bold;
}
dt {
  font-weight: bold;
}
th {
  font-weight: bold;
}
li {
  margin-bottom: calc(1.45rem / 2);
}
ol li {
  padding-left: 0;
}
ul li {
  padding-left: 0;
}
li > ol {
  margin-left: 1.45rem;
  margin-bottom: calc(1.45rem / 2);
  margin-top: calc(1.45rem / 2);
}
li > ul {
  margin-left: 1.45rem;
  margin-bottom: calc(1.45rem / 2);
  margin-top: calc(1.45rem / 2);
}
blockquote *:last-child {
  margin-bottom: 0;
}
li *:last-child {
  margin-bottom: 0;
}
p *:last-child {
  margin-bottom: 0;
}
li > p {
  margin-bottom: calc(1.45rem / 2);
}
code {
  font-size: 0.85rem;
  line-height: 1.45rem;
}
code[class*="language-"] { margin:0; padding: 0}
kbd {
  font-size: 0.85rem;
  line-height: 1.45rem;
}
samp {
  font-size: 0.85rem;
  line-height: 1.45rem;
}
abbr {
  border-bottom: 1px dotted hsla(0, 0%, 0%, 0.5);
  cursor: help;
}
acronym {
  border-bottom: 1px dotted hsla(0, 0%, 0%, 0.5);
  cursor: help;
}
abbr[title] {
  border-bottom: 1px dotted hsla(0, 0%, 0%, 0.5);
  cursor: help;
  text-decoration: none;
}
thead {
  text-align: left;
}
td,
th {
  text-align: left;
  border-bottom: 1px solid hsla(0, 0%, 0%, 0.12);
  font-feature-settings: "tnum";
  -moz-font-feature-settings: "tnum";
  -ms-font-feature-settings: "tnum";
  -webkit-font-feature-settings: "tnum";
  padding-left: 0.96667rem;
  padding-right: 0.96667rem;
  padding-top: 0.725rem;
  padding-bottom: calc(0.725rem - 1px);
}
th:first-child,
td:first-child {
  padding-left: 0;
}
th:last-child,
td:last-child {
  padding-right: 0;
}
tt,
code {
  background-color: #f8f8f8;
  border-radius: 3px;
  font-family: "SFMono-Regular", Consolas, "Roboto Mono", "Droid Sans Mono",
    "Liberation Mono", Menlo, Courier, monospace;
  margin: 0 2px;
  padding: 3px 5px;
  white-space: pre-wrap;
}
pre code {
  background: none;
  line-height: 1.42;
}
code:before,
code:after,
tt:before,
tt:after {
  letter-spacing: -0.2em;
  content: " ";
}
pre code:before,
pre code:after,
pre tt:before,
pre tt:after {
  content: "";
}
/* @media only screen and (max-width: 480px) {
  html {
    font-size: 100%;
  }
} */


/* CUSTOM */

.gutter-box {
  padding: 8px 0;
  background: #00a0e9;
}

.medium-row{
  height:400px;
}

.header-row{
  margin-top:96px;
  margin-bottom:48px;
}

.medium-row h2{
  margin-top:96;
}


#logo {
  padding-left: 40px;
  overflow: hidden;
  color: rgba(0,0,0,.85);
  font-size: 18px;
  line-height: 64px;
  font-family:-apple-system, BlinkMacSystemFont, 'Segoe UI', 'PingFang SC', 'Hiragino Sans GB', 'Microsoft YaHei', 'Helvetica Neue', Helvetica, Arial, sans-serif, 'Apple Color Emoji', 'Segoe UI Emoji', 'Segoe UI Symbol';
  font-variant: tabular-nums;
  white-space: nowrap;
  text-decoration: none;
}


#logo img {
    position: relative;
    top: 10px;
    height: 32px;
    margin-right: 16px;
    vertical-align: middle;
}

header {
  margin: 0;
  padding: 0;
}

.headerItems {
  margin-right: 20px;
}

.headerItems ul {
  background: none!important;
}


#logo {
  margin: 0;
  padding: 0;
}

.footer-universal{
  background: #353F6F;
  color: #FFF;
  position: relative;
  left: 0px;
  width: '100%';
  top: '100%';
  margin-top:0;
  padding-top: 40px;
  padding-bottom: 80px;
  height: 100%;
}

aside {
  background-color: #F9F9F9;
  border-right: 8px solid #C4C4C4;
}

.ant-layout-sider-children ul {
  background-color: #F9F9F9 !important;
  border: none;
}

ul.ant-menu-sub {
  background-color: #F9F9F9 !important;
  border: none;
}

.headerItems li.ant-menu-item-selected {
  border-bottom: 2px solid #1D4AFF!important;
}

.headerItems li.ant-menu-item-active {
  border-bottom: 2px solid #1D4AFF!important;
}

.ant-menu-submenu-title:hover {
  color: #1D4AFF!important;
  font-weight: lighter!important;
}

.submenuSelected i::before{
  background: #454545!important;
}

.ant-menu-submenu-active i::before{
  background: #1D4AFF!important;
}

.submenuSelected i::after{
  background: #454545!important;
}

.ant-menu-submenu-active i::after{
  background: #1D4AFF!important;
}

.ant-menu-submenu-selected.submenuSelected span {
  color: #1D4AFF!important;
  font-weight: bolder!important;
}

.ant-menu-item a:hover {
  color: #1D4AFF!important;
}

.ant-menu .ant-menu-item-selected.keySelected {
  background-color: #ECEFF1!important;
}

.ant-menu .ant-menu-item-selected.keySelected a {
  color: #1D4AFF;
}

.keySelected.ant-menu-item-selected::after {
  border-right-color: #F54E00!important;
}

.rightBar {
  border: none;
}

.rightBar div {
  background-color: #fff
}

a.ant-anchor-link-title:hover {
  color: #1D4AFF;
}

.ant-anchor-link-active a {
  color: #1D4AFF !important;
}

.ant-anchor-ink span {
  border-color: #1D4AFF !important;
}

.footer-universal a {
  color: #fff;
}
.footer-links{
  list-style-type: none;
  margin-top:20px;
  line-height:1em;
  text-align:left;
}

.footer-links-header{
  font-weight:bold;
  font-size: 20px;
  margin-bottom: 10px;
}

.footer-message{
  text-align: left;
}

.footer-li {
  margin-top: 10px;
  margin-bottom: 10px;
}

.shadow{
  -webkit-box-shadow: 0 8px 20px rgba(143,168,191,.35);
  box-shadow: 0 8px 20px rgba(143,168,191,.35);
}

.hover-shadow{
  padding:10px;
  border-radius:4px;
  transition: 0.15s ease-in-out all;
  height:100px;
}

.hover-shadow:hover{
  -webkit-box-shadow: 0 8px 20px rgba(143,168,191,.35);
  box-shadow: 0 8px 20px rgba(143,168,191,.35);
  cursor: pointer;
  color:#1890ff;
}

.column100height{
  height:100px;
}

.spacer-row{
  margin-top:100px;
  margin-bottom:100px;
}

.icon-100{
  font-size:85px;
}

.post-toc-anchor {
  margin-left: -24px;
  margin-right: 8px;
  opacity: 0
}

<<<<<<< HEAD
.postPage h2 {
=======
.blog-post h2 {
>>>>>>> d489d07c
  color: #000000;
  padding-top: 2rem;
  padding-bottom: .45rem;
  left: 0;
<<<<<<< HEAD
  border-bottom: 2px solid #000000;
=======
  border-bottom: 1px solid #000000;
>>>>>>> d489d07c
}

.postPage h3 {
  color: #000000;
  padding-top: 2rem;
  padding-bottom: 1.45rem;
  left: 0;
}

<<<<<<< HEAD
.postPage hr {
=======
.blog-post h2 + h3 {
  color: #000000;
  padding-top: .2rem;
  padding-bottom: 1.45rem;
  left: 0;
}

.blog-post hr {
>>>>>>> d489d07c
  width: 4rem;
  height: 0;
  margin-bottom: 2rem;
  border: .2rem;
  border-style: solid;
  border-color:#1D4AFF;
}

<<<<<<< HEAD
.postPage a {
  color:#1D4AFF 
}

.postPage a:hover {
  color:#577BFB
=======
.blog-post a {
  color: #1D4AFF;
}

.blog-post a:hover {
  color: #577BFB;
>>>>>>> d489d07c
}

.docs-footer {
  margin-top: 2rem;
  background: rgb(41, 37, 44, 0.1);
  padding: 1rem 2rem;
}

<<<<<<< HEAD
.postPage p > img {
=======
.docs-footer a {
  color: #1D4AFF;
}

.docs-footer a:hover {
  color: #577BFB;
}

.blog-post p > img {
>>>>>>> d489d07c
  margin: 0 auto;
  width: 65%;
  display: block;
}
h1:hover .post-toc-anchor,
h2:hover .post-toc-anchor,
h3:hover .post-toc-anchor,
h4:hover .post-toc-anchor,
h5:hover .post-toc-anchor,
h6:hover .post-toc-anchor
{
  opacity: 1
}

a.middle { display: block; text-align: center }

.blue {
  color: #1D4AFF;
}

.red {
  color: #F96132!important;
}

.yellow {
  color: #F7A501;
}

table td {
  border: none;
}

table th {
  border: none;
}<|MERGE_RESOLUTION|>--- conflicted
+++ resolved
@@ -855,20 +855,12 @@
   opacity: 0
 }
 
-<<<<<<< HEAD
-.postPage h2 {
-=======
 .blog-post h2 {
->>>>>>> d489d07c
   color: #000000;
   padding-top: 2rem;
   padding-bottom: .45rem;
   left: 0;
-<<<<<<< HEAD
-  border-bottom: 2px solid #000000;
-=======
   border-bottom: 1px solid #000000;
->>>>>>> d489d07c
 }
 
 .postPage h3 {
@@ -878,9 +870,6 @@
   left: 0;
 }
 
-<<<<<<< HEAD
-.postPage hr {
-=======
 .blog-post h2 + h3 {
   color: #000000;
   padding-top: .2rem;
@@ -889,7 +878,6 @@
 }
 
 .blog-post hr {
->>>>>>> d489d07c
   width: 4rem;
   height: 0;
   margin-bottom: 2rem;
@@ -898,21 +886,12 @@
   border-color:#1D4AFF;
 }
 
-<<<<<<< HEAD
-.postPage a {
-  color:#1D4AFF 
-}
-
-.postPage a:hover {
-  color:#577BFB
-=======
 .blog-post a {
   color: #1D4AFF;
 }
 
 .blog-post a:hover {
   color: #577BFB;
->>>>>>> d489d07c
 }
 
 .docs-footer {
@@ -921,9 +900,6 @@
   padding: 1rem 2rem;
 }
 
-<<<<<<< HEAD
-.postPage p > img {
-=======
 .docs-footer a {
   color: #1D4AFF;
 }
@@ -933,7 +909,6 @@
 }
 
 .blog-post p > img {
->>>>>>> d489d07c
   margin: 0 auto;
   width: 65%;
   display: block;
