--- conflicted
+++ resolved
@@ -10,10 +10,7 @@
 class Header extends Component {
   render() {
     const { sidebarDocked, onPostPage, sidebarHide, screenIsSmall, isBlogPage } = this.props
-<<<<<<< HEAD
 
-=======
->>>>>>> 31ff6d1f
     return (
       <div
         style={{
@@ -32,12 +29,7 @@
             textDecoration: 'none',
             verticalAlign: 'center'
           }}>
-<<<<<<< HEAD
           {screenIsSmall ? (<img alt="logo" src={whiteLogo} id="logo-image" style={{
-=======
-          {screenIsSmall ? (
-          <img alt="logo" src={logo} id="logo-image" style={{
->>>>>>> 31ff6d1f
             display: 'flex',
             top: 0,
             left: 8
@@ -76,11 +68,7 @@
           </Link>
           ) : (
           <div style={{height: 64, width: 0}}></div>
-<<<<<<< HEAD
         )))}
-=======
-        ))}
->>>>>>> 31ff6d1f
         <Menu 
         sidebarDocked={sidebarDocked}
         isBlogPage={isBlogPage} />
