--- conflicted
+++ resolved
@@ -97,11 +97,7 @@
 
 [Developer relations and community](https://posthog.com/handbook/growth/developer-relations) is also super important to us, but covered elsewhere as we don't strictly define it as part of marketing at PostHog. Ditto for [Growth](https://posthog.com/handbook/growth/strategy). 
  
-<<<<<<< HEAD
-The only [emails](/handbook/growth/marketing/newsletter) we send are to let people know about Product updates (see 'No sneaky shit') and we haven't yet figured out how we want to do [PR](/handbook/growth/marketing/press). 
-=======
 The only [emails](/handbook/growth/marketing/newsletter) we send are to let people know about Product updates (see 'No sneaky shit') and we haven't yet figured out how we want to do [PR](/handbook/growth/marketing/press), if at all. 
->>>>>>> db338980
 
 We track marketing activity on this (internally public only) [marketing calendar](https://docs.google.com/spreadsheets/d/1-6QYxi46d5y88BQ8vdGWmgrFZBbCMs1CAIc5JGLuf4Y/edit#gid=1857648072). 
 
