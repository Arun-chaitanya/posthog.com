--- conflicted
+++ resolved
@@ -5,11 +5,7 @@
 sidebar: Blog
 showTitle: true
 hideAnchor: true
-<<<<<<< HEAD
-categories: ["Open Source", "Product analytics"]
-=======
 categories: ["Open source", "Product analytics"]
->>>>>>> db338980
 ---
 
 Software-as-a-Service (SaaS) fatigue is real.
